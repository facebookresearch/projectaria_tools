--- conflicted
+++ resolved
@@ -267,11 +267,8 @@
   // 3. `biasFromJson`: Gen1: muT -> T, Gen2: Gauss -> T.
   double biasScale = deviceVersion == DeviceVersion::Gen1 ? 1e-6 : 1e-4;
 
-<<<<<<< HEAD
   Eigen::Matrix3d magMatForJson = -magMat.inverse() * rectificationMatrixScale;
-=======
   Eigen::Matrix3d magMatForJson = magMat.inverse() * rectificationMatrixScale;
->>>>>>> ca4a2b90
   Eigen::Vector3d biasForJson = biasInTesla / biasScale;
 
   magJson["SerialNumber"] = "";
